--- conflicted
+++ resolved
@@ -65,17 +65,10 @@
 With the server running locally:
 
 - `GET /healthz` → `{ "ok": true }`
-<<<<<<< HEAD
-- `GET /api/events` → seeded event feed (supports filters via `when`, `near=45.52,-73.57`, `radiusKm=8`, `vibes=Chill,Wild`, and free-text `search`)
-- `POST /api/reco/feed` → ranked recommendations (body example below)
-- `POST /api/reco/feedback` → record interactions for the agent
-- `GET /status` → static HTML page that fetches `/api/events`, and includes a “Recommended for me” toggle that hits `/api/reco/feed`
-=======
 - `GET /api/events` → seeded event feed (supports filters via `when`, `lat/lng`, `vibe`, `search`)
 - `POST /api/reco/feed` → ranked recommendations (body example below)
 - `POST /api/reco/feedback` → record interactions for the agent
 - `GET /status` → static HTML page that fetches `/api/events` and renders poster cards
->>>>>>> 5d4a55ab
 
 Example recommendation request:
 
